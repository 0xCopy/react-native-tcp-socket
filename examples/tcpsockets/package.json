--- conflicted
+++ resolved
@@ -13,11 +13,7 @@
   "dependencies": {
     "react": "16.9.0",
     "react-native": "0.61.2",
-<<<<<<< HEAD
-    "react-native-tcp-socket": "^1.1.2"
-=======
     "react-native-tcp-socket": "^1.3.1"
->>>>>>> 238443aa
   },
   "devDependencies": {
     "@babel/core": "^7.6.4",
