--- conflicted
+++ resolved
@@ -1,11 +1,7 @@
 {
   "name": "react-native-tcp-socket",
   "title": "React Native Tcp Socket",
-<<<<<<< HEAD
-  "version": "1.1.3",
-=======
   "version": "1.3.2",
->>>>>>> 238443aa
   "description": "React Native TCP socket API for Android & iOS",
   "main": "index.js",
   "scripts": {
